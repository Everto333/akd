--- conflicted
+++ resolved
@@ -35,7 +35,7 @@
         num_users: u64,
         num_updates_per_user: u64,
     },
-    Flush
+    Flush,
 }
 
 #[derive(StructOpt)]
@@ -131,9 +131,15 @@
 
                 let mut code = None;
                 for value in data {
-                    let user_data: Vec<(String, String)> = users.iter().map(|user| (user.clone(), value.clone())).collect();
+                    let user_data: Vec<(String, String)> = users
+                        .iter()
+                        .map(|user| (user.clone(), value.clone()))
+                        .collect();
                     let (rpc_tx, rpc_rx) = tokio::sync::oneshot::channel();
-                    let rpc = directory_host::Rpc(directory_host::DirectoryCommand::PublishBatch(user_data), Some(rpc_tx));
+                    let rpc = directory_host::Rpc(
+                        directory_host::DirectoryCommand::PublishBatch(user_data),
+                        Some(rpc_tx),
+                    );
                     let sent = tx.clone().send(rpc).await;
                     if sent.is_err() {
                         println!("Error sending message to directory");
@@ -174,23 +180,17 @@
                     "Beginning LOOKUP benchmark of {} users with {} updates/user",
                     num_users, num_updates_per_user
                 );
-            },
+            }
             OtherMode::Flush => {
                 println!("======= One-off flushing of the database ======= ");
                 if let Some(mysql_db) = db {
                     if let Err(error) = mysql_db.delete_data().await {
                         panic!("Error flushing database: {}", error);
                     } else {
-                        println!(
-<<<<<<< HEAD
-                            "Database flushed."
-=======
-                            "Database flushed, exiting application. Please restart to create a new AKD"
->>>>>>> 52574354
-                        );
-                    }
-                }
-            },
+                        println!("Database flushed.");
+                    }
+                }
+            }
         }
     } else {
         // Traditional REPL processing loop

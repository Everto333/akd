--- conflicted
+++ resolved
@@ -11,11 +11,6 @@
 
 use crate::{NodeLabel, EMPTY_LABEL, EMPTY_VALUE};
 use std::collections::HashSet;
-<<<<<<< HEAD
-=======
-// use std::sync::Arc;
-use winter_crypto::{Digest, Hasher};
->>>>>>> ed2169e6
 
 // Builds a set of all prefixes of the input labels
 pub(crate) fn build_prefixes_set(labels: &[NodeLabel]) -> HashSet<NodeLabel> {
@@ -64,7 +59,6 @@
     output_arr
 }
 
-<<<<<<< HEAD
 #[cfg(any(test, feature = "public_tests"))]
 pub(crate) fn random_label(rng: &mut rand::rngs::OsRng) -> crate::NodeLabel {
     use crate::rand::Rng;
@@ -72,10 +66,6 @@
         label_val: rng.gen::<[u8; 32]>(),
         label_len: 256,
     }
-=======
-// Used by the client to supply a commitment proof and value to reconstruct the commitment
-pub(crate) fn bind_commitment<H: Hasher>(value: &AkdValue, proof: &[u8]) -> H::Digest {
-    H::hash(&[i2osp_array(value), i2osp_array(proof)].concat())
 }
 
 /// "Swap" values in a RwLock, reading the current value and writing a new value into the lock
@@ -84,5 +74,4 @@
     let old = guard.clone();
     *guard = new_value;
     old
->>>>>>> ed2169e6
 }